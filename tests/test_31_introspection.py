import base64
import json
import os

import pytest
from cryptojwt import JWT
from cryptojwt import as_unicode
from cryptojwt.key_jar import build_keyjar
from cryptojwt.utils import as_bytes
from oidcmsg.oauth2 import TokenIntrospectionRequest
from oidcmsg.oidc import AccessTokenRequest
from oidcmsg.oidc import AccessTokenResponse
from oidcmsg.oidc import AuthorizationRequest
from oidcmsg.time_util import utc_time_sans_frac

from oidcendpoint.client_authn import ClientSecretPost
from oidcendpoint.client_authn import UnknownOrNoAuthnMethod
from oidcendpoint.client_authn import WrongAuthnMethod
from oidcendpoint.client_authn import verify_client
from oidcendpoint.endpoint_context import EndpointContext
from oidcendpoint.exception import UnAuthorizedClient
from oidcendpoint.oauth2.authorization import Authorization
from oidcendpoint.oauth2.introspection import Introspection
from oidcendpoint.oidc.token_coop import TokenCoop
from oidcendpoint.session import setup_session
from oidcendpoint.user_authn.authn_context import INTERNETPROTOCOLPASSWORD
from oidcendpoint.user_info import UserInfo

KEYDEFS = [
    {"type": "RSA", "key": "", "use": ["sig"]},
    {"type": "EC", "crv": "P-256", "use": ["sig"]},
]

RESPONSE_TYPES_SUPPORTED = [
    ["code"],
    ["token"],
    ["id_token"],
    ["code", "token"],
    ["code", "id_token"],
    ["id_token", "token"],
    ["code", "token", "id_token"],
    ["none"],
]

CAPABILITIES = {
    "response_types_supported": [" ".join(x) for x in RESPONSE_TYPES_SUPPORTED],
    "token_endpoint_auth_methods_supported": [
        "client_secret_post",
        "client_secret_basic",
        "client_secret_jwt",
        "private_key_jwt",
    ],
    "response_modes_supported": ["query", "fragment", "form_post"],
    "subject_types_supported": ["public", "pairwise"],
    "grant_types_supported": [
        "authorization_code",
        "implicit",
        "urn:ietf:params:oauth:grant-type:jwt-bearer",
        "refresh_token",
    ],
    "claim_types_supported": ["normal", "aggregated", "distributed"],
    "claims_parameter_supported": True,
    "request_parameter_supported": True,
    "request_uri_parameter_supported": True,
}

AUTH_REQ = AuthorizationRequest(
    client_id="client_1",
    redirect_uri="https://example.com/cb",
    scope=["openid"],
    state="STATE",
    response_type="code id_token",
)

TOKEN_REQ = AccessTokenRequest(
    client_id="client_1",
    redirect_uri="https://example.com/cb",
    state="STATE",
    grant_type="authorization_code",
    client_secret="hemligt",
)

TOKEN_REQ_DICT = TOKEN_REQ.to_dict()

BASEDIR = os.path.abspath(os.path.dirname(__file__))


def full_path(local_file):
    return os.path.join(BASEDIR, local_file)


@pytest.mark.parametrize("jwt_token", [True, False])
class TestEndpoint:
    @pytest.fixture(autouse=True)
    def create_endpoint(self, jwt_token):
        conf = {
            "issuer": "https://example.com/",
            "password": "mycket hemligt",
            "token_expires_in": 600,
            "grant_expires_in": 300,
            "refresh_token_expires_in": 86400,
            "verify_ssl": False,
            "capabilities": CAPABILITIES,
            "jwks": {"uri_path": "jwks.json", "key_defs": KEYDEFS},
            "token_handler_args": {
                "jwks_def": {
                    # These keys are used for encrypting the access code, the
                    # refresh token and the access token(when it's not a JWT),
                    # I don't think these should be configurable.
                    # Should these keys be stored somewhere?
                    "read_only": False,
                    "key_defs": [
                        {"type": "oct", "bytes": 24, "use": ["enc"],
                         "kid": "code"},
                        {"type": "oct", "bytes": 24, "use": ["enc"],
                         "kid": "refresh"},
                        {"type": "oct", "bytes": 24, "use": ["enc"],
                         "kid": "token"},
                    ],
                },
                "code": {"lifetime": 600},
                "token": {"lifetime": 3600},
                "refresh": {"lifetime": 86400},
            },
            "endpoint": {
                "authorization": {
                    "path": "{}/authorization",
                    "class": Authorization,
                    "kwargs": {},
                },
                "introspection": {
                    "path": "{}/intro",
                    "class": Introspection,
                    "kwargs": {
                        "release": ["username"],
                        "client_authn_method": ["client_secret_post"],
                    },
                },
                "token": {
                    "path": "token",
                    "class": TokenCoop,
                    "kwargs": {
                        "client_authn_method": [
                            "client_secret_basic",
                            "client_secret_post",
                            "client_secret_jwt",
                            "private_key_jwt",
                        ]
                    },
                },
            },
            "authentication": {
                "anon": {
                    "acr": INTERNETPROTOCOLPASSWORD,
                    "class": "oidcendpoint.user_authn.user.NoAuthn",
                    "kwargs": {"user": "diana"},
                }
            },
            "userinfo": {
                "path": "{}/userinfo",
                "class": UserInfo,
                "kwargs": {"db_file": full_path("users.json")},
            },
            "client_authn": verify_client,
            "template_dir": "template",
        }
        if jwt_token:
            conf["token_handler_args"]["token"]["class"] = \
                "oidcendpoint.jwt_token.JWTToken"
        endpoint_context = EndpointContext(conf)
        endpoint_context.cdb["client_1"] = {
            "client_secret": "hemligt",
            "redirect_uris": [("https://example.com/cb", None)],
            "client_salt": "salted",
            "token_endpoint_auth_method": "client_secret_post",
            "response_types": ["code", "token", "code id_token", "id_token"],
        }
        endpoint_context.keyjar.import_jwks_as_json(
            endpoint_context.keyjar.export_jwks_as_json(private=True),
            endpoint_context.issuer,
        )
        self.introspection_endpoint = endpoint_context.endpoint["introspection"]
        self.token_endpoint = endpoint_context.endpoint["token"]

    def _create_at(self, uid, lifetime=0, with_jti=False):
        _context = self.introspection_endpoint.endpoint_context

        session_id = setup_session(
            _context,
            AUTH_REQ,
            uid=uid,
            acr=INTERNETPROTOCOLPASSWORD,
        )
        _token_request = TOKEN_REQ_DICT.copy()
        _token_request["code"] = _context.sdb[session_id]["code"]
        _context.sdb.update(session_id, user=uid)

        _req = self.token_endpoint.parse_request(_token_request)
        _resp = self.token_endpoint.process_request(request=_req)
        _resp = AccessTokenResponse(**_resp["response_args"])
        return _resp["access_token"]

    def test_parse_no_authn(self):
<<<<<<< HEAD
        _token = self._create_at("diana")
        with pytest.raises(UnknownOrNoAuthnMethod):
=======
        _ = setup_session(
            self.introspection_endpoint.endpoint_context, AUTH_REQ, uid="diana"
        )
        _token = self._create_jwt("diana")
        with pytest.raises(UnAuthorizedClient):
>>>>>>> f554b7d0
            self.introspection_endpoint.parse_request({"token": _token})

    def test_parse_with_client_auth_in_req(self):
        _context = self.introspection_endpoint.endpoint_context
        _token = self._create_at("diana")
        _req = self.introspection_endpoint.parse_request(
            {
                "token": _token,
                "client_id": "client_1",
                "client_secret": _context.cdb["client_1"]["client_secret"],
            }
        )

        assert isinstance(_req, TokenIntrospectionRequest)
        assert set(_req.keys()) == {"token", "client_id", "client_secret"}

    def test_parse_with_wrong_client_authn(self):
        _context = self.introspection_endpoint.endpoint_context
        _token = self._create_at("diana")
        _basic_token = "{}:{}".format(
            "client_1", _context.cdb["client_1"]["client_secret"]
        )
        _basic_token = as_unicode(base64.b64encode(as_bytes(_basic_token)))
        _basic_authz = "Basic {}".format(_basic_token)

        with pytest.raises(UnAuthorizedClient):
            self.introspection_endpoint.parse_request({"token": _token}, _basic_authz)

    def test_process_request(self):
        _context = self.introspection_endpoint.endpoint_context
        _token = self._create_at("diana", lifetime=6000)
        _req = self.introspection_endpoint.parse_request(
            {
                "token": _token,
                "client_id": "client_1",
                "client_secret": _context.cdb["client_1"]["client_secret"],
            }
        )
        _resp = self.introspection_endpoint.process_request(_req)

        assert _resp
        assert set(_resp.keys()) == {"response_args"}

    def test_do_response(self):
        _context = self.introspection_endpoint.endpoint_context
        _token = self._create_at("diana", lifetime=6000, with_jti=True)
        _req = self.introspection_endpoint.parse_request(
            {
                "token": _token,
                "client_id": "client_1",
                "client_secret": _context.cdb["client_1"]["client_secret"],
            }
        )
        _resp = self.introspection_endpoint.process_request(_req)
        msg_info = self.introspection_endpoint.do_response(request=_req, **_resp)
        assert isinstance(msg_info, dict)
        assert set(msg_info.keys()) == {"response", "http_headers"}
        assert msg_info["http_headers"] == [
            ("Content-type", "application/json"),
            ("Pragma", "no-cache"),
            ("Cache-Control", "no-store"),
        ]
        _payload = json.loads(msg_info["response"])
        assert set(_payload.keys()) == {
            "active",
            "iss",
            "scope",
            "token_type",
            "sub",
            "client_id",
        }
        assert _payload["active"] is True

    def test_do_response_no_token(self):
        _context = self.introspection_endpoint.endpoint_context
        self._create_at("diana", lifetime=6000, with_jti=True)
        _req = self.introspection_endpoint.parse_request(
            {
                "client_id": "client_1",
                "client_secret": _context.cdb["client_1"]["client_secret"],
            }
        )
        _resp = self.introspection_endpoint.process_request(_req)
        assert "error" in _resp

    def test_access_token(self):
        _context = self.introspection_endpoint.endpoint_context
        _token = self._create_at("diana", lifetime=6000, with_jti=True)
        _req = self.introspection_endpoint.parse_request(
            {
                "token": _token,
                "client_id": "client_1",
                "client_secret": _context.cdb["client_1"]["client_secret"],
            }
        )
        _resp = self.introspection_endpoint.process_request(_req)
        _resp_args = _resp["response_args"]
        assert "sub" in _resp_args
        assert _resp_args["active"]
        assert _resp_args["scope"] == "openid"

    def test_jwt_unknown_key(self):
        _keyjar = build_keyjar(KEYDEFS)

        _jwt = JWT(
            _keyjar,
            iss=self.introspection_endpoint.endpoint_context.issuer,
            lifetime=3600
        )

        _jwt.with_jti = True

        _payload = {"sub": "subject_id"}
        _token = _jwt.pack(_payload, aud="client_1")
        _context = self.introspection_endpoint.endpoint_context

        _req = self.introspection_endpoint.parse_request(
            {
                "token": _token,
                "client_id": "client_1",
                "client_secret": _context.cdb["client_1"]["client_secret"],
            }
        )

        _req = self.introspection_endpoint.parse_request(_req)
        _resp = self.introspection_endpoint.process_request(_req)
        assert _resp["response_args"]["active"] is False

    def test_expired_access_token(self):
        _context = self.introspection_endpoint.endpoint_context
        _token = self._create_at("diana", lifetime=6000, with_jti=True)
        _info = self.token_endpoint.endpoint_context.sdb[_token]
        _info['expires_at'] = utc_time_sans_frac() - 1000
        self.token_endpoint.endpoint_context.sdb[_token] = _info

        _req = self.introspection_endpoint.parse_request(
            {
                "token": _token,
                "client_id": "client_1",
                "client_secret": _context.cdb["client_1"]["client_secret"],
            }
        )
        _resp = self.introspection_endpoint.process_request(_req)
        assert _resp["response_args"]["active"] is False

    def test_revoked_access_token(self):
        _token = self._create_at("diana", lifetime=6000, with_jti=True)
        _context = self.introspection_endpoint.endpoint_context

        self.token_endpoint.endpoint_context.sdb.revoke_session(
            token=_token)

        _req = self.introspection_endpoint.parse_request(
            {
                "token": _token,
                "client_id": "client_1",
                "client_secret": _context.cdb["client_1"]["client_secret"],
            }
        )
        _resp = self.introspection_endpoint.process_request(_req)
        assert _resp["response_args"]["active"] is False<|MERGE_RESOLUTION|>--- conflicted
+++ resolved
@@ -201,16 +201,8 @@
         return _resp["access_token"]
 
     def test_parse_no_authn(self):
-<<<<<<< HEAD
         _token = self._create_at("diana")
         with pytest.raises(UnknownOrNoAuthnMethod):
-=======
-        _ = setup_session(
-            self.introspection_endpoint.endpoint_context, AUTH_REQ, uid="diana"
-        )
-        _token = self._create_jwt("diana")
-        with pytest.raises(UnAuthorizedClient):
->>>>>>> f554b7d0
             self.introspection_endpoint.parse_request({"token": _token})
 
     def test_parse_with_client_auth_in_req(self):
