--- conflicted
+++ resolved
@@ -526,17 +526,12 @@
         res = self.claims_interface.get_user_claims("diana", _restriction)
 
         assert res == {
-<<<<<<< HEAD
             'eduperson_scoped_affiliation': ['staff@example.org'],
             'email': 'diana@example.org',
             'email_verified': False,
             'family_name': 'Krall',
             'given_name': 'Diana',
             'name': 'Diana Krall'
-=======
-            "sub": "doe",
-            "email": "diana@example.org",
-            "email_verified": False,
         }
 
 
@@ -669,5 +664,4 @@
             "sub": "doe",
             "email": "diana@example.org",
             "email_verified": False,
->>>>>>> cfa11c1b
         }