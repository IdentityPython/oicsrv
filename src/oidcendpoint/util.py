--- conflicted
+++ resolved
@@ -17,20 +17,12 @@
     if ":" in s:
         c = s.split(":")
         if len(c) != 2:
-<<<<<<< HEAD
-            raise ValueError("Syntax error: {}".format(s))
-=======
             raise ValueError(f"Syntax error: {s}")
->>>>>>> ba254d78
         return c[0], c[1]
     else:
         c = s.split(".")
         if len(c) < 2:
-<<<<<<< HEAD
-            raise ValueError("Syntax error: {}".format(s))
-=======
             raise ValueError(f"Syntax error: {s}")
->>>>>>> ba254d78
         return ".".join(c[:-1]), c[-1]
 
 
