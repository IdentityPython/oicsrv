--- conflicted
+++ resolved
@@ -365,20 +365,11 @@
         _provider_info["issuer"] = self.issuer
         _provider_info["version"] = "3.0"
 
-<<<<<<< HEAD
-        if not_supported:
-            _msg = "Server doesn't support the following features: {}".format(
-                not_supported
-            )
-            logger.error(_msg)
-            raise ConfigurationError(_msg)
-=======
         # acr_values
         if self.authn_broker:
             acr_values = self.authn_broker.get_acr_values()
             if acr_values is not None:
                 _provider_info["acr_values_supported"] = acr_values
->>>>>>> 41b140b0
 
         if self.jwks_uri and self.keyjar:
             _provider_info["jwks_uri"] = self.jwks_uri
