--- conflicted
+++ resolved
@@ -45,14 +45,6 @@
     def remove(self, label, key, value):
         _key = KEY_FORMAT.format(label, key)
         _values = self._db.get(_key)
-<<<<<<< HEAD
-        if _values:
-            _values.remove(value)
-        else:
-            self._db.set(_key, _values)
-            self._db.delete(_key)
-
-=======
         vcount = len(_values)
         # full clean up
         while value in _values:
@@ -63,8 +55,7 @@
                 self._db.set(_key, _values)
             else:
                 self._db.delete(_key)
-        
->>>>>>> c6e02874
+
     def map_sid2uid(self, sid, uid):
         """
         Store the connection between a Session ID and a User ID
