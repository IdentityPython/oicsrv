--- conflicted
+++ resolved
@@ -372,31 +372,6 @@
             _response = self.response_info(response_args, request, **kwargs)
 
         if do_placement:
-<<<<<<< HEAD
-            if self.response_placement == 'body':
-                if self.response_format == 'json':
-                    content_type = 'application/json'
-                    resp = _response.to_json()
-                elif self.request_format in ['jws','jwe','jose']:
-                    content_type = 'application/jose'
-                    resp = _response
-                else:
-                    content_type = 'application/x-www-form-urlencoded'
-                    resp = _response.to_urlencoded()
-            elif self.response_placement == 'url':
-                # content_type = 'application/x-www-form-urlencoded'
-                content_type = ''
-                try:
-                    fragment_enc = kwargs['fragment_enc']
-                except KeyError:
-                    try:
-                        fragment_enc = fragment_encoding(kwargs['return_type'])
-                    except KeyError:
-                        fragment_enc = False
-
-                if fragment_enc:
-                    resp = _response.request(kwargs['return_uri'], True)
-=======
             content_type = kwargs.get('content_type')
             if content_type is None:
                 if self.response_placement == "body":
@@ -421,7 +396,6 @@
                         resp = _response.request(kwargs["return_uri"], True)
                     else:
                         resp = _response.request(kwargs["return_uri"])
->>>>>>> 4511cd10
                 else:
                     raise ValueError(
                         "Don't know where that is: '{}".format(self.response_placement)
