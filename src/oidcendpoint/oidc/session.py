import json
import logging
from urllib.parse import splitquery
from urllib.parse import urlencode

from cryptojwt import as_unicode, b64d
from cryptojwt.jws.exception import JWSException
from cryptojwt.jws.jws import JWS, factory
from cryptojwt.jwt import JWT
from jwkest import as_bytes
from jwkest.jws import alg2keytype
from oidcmsg.exception import InvalidRequest
from oidcmsg.message import Message
from oidcmsg.oauth2 import ResponseMessage
from oidcmsg.oidc import verified_claim_name
from oidcmsg.oidc.session import BACK_CHANNEL_LOGOUT_EVENT
from oidcmsg.oidc.session import EndSessionRequest

from oidcendpoint import URL_ENCODED
from oidcendpoint.client_authn import UnknownOrNoAuthnMethod
from oidcendpoint.endpoint import Endpoint
from oidcendpoint.util import OAUTH2_NOCACHE_HEADERS

logger = logging.getLogger(__name__)


def do_front_channel_logout_iframe(cinfo, iss, sid):
    """

    :param cinfo: Client info
    :param iss: Issuer ID
    :param sid: Session ID
    :return: IFrame
    """
    frontchannel_logout_uri = cinfo['frontchannel_logout_uri']
    try:
        flsr = cinfo['frontchannel_logout_session_required']
    except KeyError:
        flsr = False

    if flsr:
        _query = urlencode({'iss': iss, 'sid': sid})
        _iframe = '<iframe src="{}?{}">'.format(frontchannel_logout_uri,
                                                _query)
    else:
        _iframe = '<iframe src="{}">'.format(frontchannel_logout_uri)

    return _iframe


class Session(Endpoint):
    request_cls = EndSessionRequest
    response_cls = Message
    request_format = 'urlencoded'
    response_format = 'urlencoded'
    response_placement = 'url'
    endpoint_name = 'end_session_endpoint'

    def do_response(self, response_args=None, request=None, error='', **kwargs):
        """
        Gather response information

        :param response_args: Things that should be in the response
        :param request: The original request
        :param error: Possible error message
        :param kwargs: Extra keyword arguments
        :return: A dictionary with 2 keys 'response' and ' http_headers'
        """
        if error:
            return Endpoint.do_response(self, response_args, request,
                                        error, **kwargs)

        http_headers = [('Content-type', URL_ENCODED)]
        http_headers.extend(OAUTH2_NOCACHE_HEADERS)

        _resp = '{}?{}'.format(self.kwargs['logout_uri'],
                               urlencode(kwargs))

        return {'response': _resp, 'http_headers': http_headers}

    def do_back_channel_logout(self, cinfo, sub, sid):
        """

        :param cinfo: Client information
        :param sub: Subject identifier
        :param sid: The Issuer ID
        :return: Tuple with logout URI and signed logout token
        """

        _cntx = self.endpoint_context

        back_channel_logout_uri = cinfo['backchannel_logout_uri']

        # always include sub and sid so I don't check for
        # backchannel_logout_session_required

        payload = {
            'sub': sub, 'sid': sid,
            'events': {BACK_CHANNEL_LOGOUT_EVENT: {}}
        }

        try:
            alg = cinfo['id_token_signed_response_alg']
        except KeyError:
            alg = _cntx.provider_info['id_token_signing_alg_values_supported'][0]

        _jws = JWT(_cntx.keyjar, iss=_cntx.issuer, lifetime=86400, sign_alg=alg)
        _jws.with_jti = True
        sjwt = _jws.pack(payload=payload, recv=cinfo["client_id"])

        return back_channel_logout_uri, sjwt

    def logout_all_clients(self, sid, client_id):
        _sdb = self.endpoint_context.sdb
        _sso_db = self.endpoint_context.sdb.sso_db

        # Find all RPs this user has logged it from
        uid = _sso_db.get_uid_by_sid(sid)
        _client_sid = {}
        for usid in _sso_db.get_sids_by_uid(uid):
            _client_sid[_sdb[usid]['authn_req']['client_id']] = usid

        # Front-/Backchannel logout ?
        _cdb = self.endpoint_context.cdb
        _iss = self.endpoint_context.issuer
        bc_logouts = {}
        fc_iframes = []
        for _cid, _csid in _client_sid.items():
            if 'backchannel_logout_uri' in _cdb[_cid]:
                _sub = _sso_db.get_sub_by_sid(_csid)
                bc_logouts[_cid] = self.do_back_channel_logout(
                    _cdb[_cid], _sub, _csid)
            elif 'frontchannel_logout_uri' in _cdb[_cid]:
                # Construct an IFrame
                fc_iframes.append(do_front_channel_logout_iframe(_cdb[_cid],
                                                                 _iss, _csid))

        # take care of Back channel logout first
        for _cid, spec in bc_logouts.items():
            _url, sjwt = spec
            logger.info('logging out from {} at {}'.format(_cid, _url))

            res = self.endpoint_context.httpc.post(
                _url, data="logout_token={}".format(sjwt),
                verify=self.endpoint_context.verify_ssl)

            if res.status_code < 300:
                logger.info('Logged out from {}'.format(_cid))
            elif res.status_code >= 400:
                logger.info('failed to logout from {}'.format(_cid))

        return fc_iframes

    def unpack_signed_jwt(self, sjwt):
        _jwt = factory(sjwt)
        if _jwt:
            alg = self.kwargs['signing_alg']
            sign_keys = self.endpoint_context.keyjar.get_signing_key(
                alg2keytype(alg))
            _info = _jwt.verify_compact(keys=sign_keys, sigalg=alg)
            return _info
        else:
            raise ValueError('Not a signed JWT')

    def logout_from_client(self, sid, client_id):
        _cdb = self.endpoint_context.cdb
        _sso_db = self.endpoint_context.sdb.sso_db

        if 'backchannel_logout_uri' in _cdb[client_id]:
            _sub = _sso_db.get_sub_by_sid(sid)
            bc_logout = self.do_back_channel_logout(_cdb[client_id], _sub, sid)
            return []
        elif 'frontchannel_logout_uri' in _cdb[client_id]:
            # Construct an IFrame
            _iframe = do_front_channel_logout_iframe(
                _cdb[client_id], self.endpoint_context.issuer, sid)
            return [_iframe]

    def process_request(self, request=None, cookie=None, **kwargs):
        """
        Perform user logout

        :param request:
        :param cookie:
        :param kwargs:
        :return:
        """
        _cntx = self.endpoint_context
        _sdb = _cntx.sdb

        _cookie_name = self.endpoint_context.cookie_dealer.name
        try:
<<<<<<< HEAD
            part = _cntx.cookie_dealer.get_cookie_value(
                cookie, cookie_name='oidc_op')
=======
            part = self.endpoint_context.cookie_dealer.get_cookie_value(
                cookie, cookie_name=_cookie_name)
>>>>>>> ad724446
        except IndexError:
            raise InvalidRequest('Cookie error')
        except KeyError:
            part = None

        if part:
            # value is a base64 encoded JSON document
            _cookie_info = json.loads(as_unicode(b64d(as_bytes(part[0]))))
            _sid = _cookie_info['sid']
        else:
            _sid = ''

        if 'id_token_hint' in request:
            _ith_sid = _sdb.sso_db.get_sids_by_sub(
                request[verified_claim_name("id_token_hint")]['sub'])[0]
            if _sid:
                if _ith_sid != _sid:  # someone's messing with me
                    raise ValueError('Wrong ID Token hint')
            else:
                _sid = _ith_sid

        try:
            session = _sdb[_sid]
        except KeyError:
            raise ValueError("Can't find any corresponding session")

        client_id = session['authn_req']['client_id']

        _cinfo = _cntx.cdb[client_id]

        # verify that the post_logout_redirect_uri if present are among the ones
        # registered

        try:
            _url_q = splitquery(request['post_logout_redirect_uri'])
        except KeyError:
            _uri = _cinfo['post_logout_redirect_uris'][0]
        else:
            if not _url_q in _cinfo['post_logout_redirect_uris']:
                raise ValueError('Unregistered post_logout_redirect_uri')
            else:
                _uri = request['post_logout_redirect_uri']

        # redirect user to OP logout verification page
        payload = {'sid': _sid, 'client_id': client_id, 'redirect_uri': _uri}

        # From me to me
        _jws = JWT(_cntx.keyjar, iss=_cntx.issuer, lifetime=86400,
                   sign_alg=self.kwargs['signing_alg'])
        sjwt = _jws.pack(payload=payload, recv=_cntx.issuer)

        return {'sjwt': sjwt}

    def kill_session(self, sid, request, fc_iframes):
        # Kill the session
        _sdb = self.endpoint_context.sdb
        _sdb.revoke_session(sid=sid)

        # redirect user
        if 'post_logout_redirect_uri' in request:
            _ruri = request["post_logout_redirect_uri"]
            if 'state' in request:
                _ruri = '{}?{}'.format(
                    _ruri, urlencode({'state': request['state']}))
        else:  # To  my own logout-done page
            try:
                _ruri = self.endpoint_context.conf['post_logout_page']
            except KeyError:
                _ruri = self.endpoint_context.issuer

        return {
            'logout_iframes': fc_iframes,
            'response_args': _ruri
        }

    def parse_request(self, request, auth=None, **kwargs):
        """

        :param request:
        :param auth:
        :param kwargs:
        :return:
        """

        if not request:
            request = {}

        # Verify that the client is allowed to do this
        try:
            auth_info = self.client_authentication(request, auth, **kwargs)
        except UnknownOrNoAuthnMethod:
            pass
        else:
            if isinstance(auth_info, ResponseMessage):
                return auth_info
            else:
                request['client_id'] = auth_info['client_id']
                request['access_token'] = auth_info['token']

        if isinstance(request, dict):
            request = self.request_cls(**request)
            if not request.verify(keyjar=self.endpoint_context.keyjar,
                                  sigalg=''):
                raise InvalidRequest("Didn't verify")
            # id_token_signing_alg_values_supported
            try:
                _ith = request[verified_claim_name("id_token_hint")]
            except KeyError:
                pass
            else:
                if _ith.jws_header['alg'] not in \
                        self.endpoint_context.provider_info[
                            'id_token_signing_alg_values_supported']:
                    raise JWSException('Unsupported signing algorithm')

        return request

    def do_verified_logout(self, sid, client_id, alla=False, **kwargs):
        if alla:
            _iframes = self.logout_all_clients(sid=sid, client_id=client_id)
        else:
            _iframes = self.logout_from_client(sid=sid, client_id=client_id)

        return _iframes<|MERGE_RESOLUTION|>--- conflicted
+++ resolved
@@ -190,13 +190,8 @@
 
         _cookie_name = self.endpoint_context.cookie_dealer.name
         try:
-<<<<<<< HEAD
-            part = _cntx.cookie_dealer.get_cookie_value(
-                cookie, cookie_name='oidc_op')
-=======
             part = self.endpoint_context.cookie_dealer.get_cookie_value(
                 cookie, cookie_name=_cookie_name)
->>>>>>> ad724446
         except IndexError:
             raise InvalidRequest('Cookie error')
         except KeyError:
